--- conflicted
+++ resolved
@@ -1,34 +1,11 @@
 ipipet.teamerlich.org is no longer maintained.
 
-<<<<<<< HEAD
-Run the flask app locally from the 'heroku' branch:
-=======
-You can run the flask app locally from the 'heroku' branch.
-
-**Local setup:**
->>>>>>> 690d83c5
+Run the flask app locally:
 
 ```
-<<<<<<< HEAD
 git clone https://github.com/dinovski/iPipet.git
 cd iPipet
 git fetch origin
 git checkout -b heroku origin/heroku
 flask run
-```
-=======
-sudo adduser --system --group --no-create-home ipipet
-```
-
-Create directories for ipipet:
-```
-sudo mkdir /var/{run,log}/ipipet
-sudo chown ipipet:ipipet /var/{run,log}/ipipet
-sudo chmod 0755 /var/{run,log}/ipipet
-```
-
-Run the flask app with gunicorn as user ipipet:
-```
-sudo ./pooling.sh start
-```
->>>>>>> 690d83c5
+```